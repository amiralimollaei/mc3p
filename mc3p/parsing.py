--- conflicted
+++ resolved
@@ -157,14 +157,10 @@
         type = parse_byte(stream)
     return data
 
-<<<<<<< HEAD
 def emit_metadata(md):
     raise NotImplementedError
 
 MC_metadata = Parsem(parse_metadata, emit_metadata)
-=======
-MC_metadata = Parsem(parse_metadata,None) #Todo! Make a metadata emit!
->>>>>>> 03618a89
 
 def parse_inventory(stream):
     n = parse_short(stream)
