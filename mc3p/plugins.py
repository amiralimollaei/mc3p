# This source file is part of mc3p, the Minecraft Protocol Parsing Proxy.
#
# Copyright (C) 2011 Matthew J. McGill

# This program is free software; you can redistribute it and/or modify
# it under the terms of the GNU General Public License v2 as published by
# the Free Software Foundation.
#
# This program is distributed in the hope that it will be useful,
# but WITHOUT ANY WARRANTY; without even the implied warranty of
# MERCHANTABILITY or FITNESS FOR A PARTICULAR PURPOSE.  See the
# GNU General Public License for more details.
#
# You should have received a copy of the GNU General Public License along
# with this program; if not, write to the Free Software Foundation, Inc.,
# 51 Franklin Street, Fifth Floor, Boston, MA 02110-1301 USA.

import re
import asyncore
import os
import socket
import logging
import traceback
import imp
import inspect
import multiprocessing
import Queue
import messages
import traceback

from util import Stream, PartialPacketException
from parsing import *

### Globals ###

logger = logging.getLogger(__name__)


### Exceptions ###
class ConfigError(Exception):
    def __init__(self, msg):
        Exception.__init__(self)
        self.msg = msg

    def __str__(self):
        return self.msg


class PluginError(Exception):
    def __init__(self, msg):
        self.msg = msg

    def __str__(self):
        return self.msg


class PluginConfig(object):
    """Store plugin configuration"""
    def __init__(self):
        self.__ids = []
        self.__plugin_names = {}  # { id -> plugin_name }
        self.__argstrs = {}       # { id -> argstr }
        self.__orderings = {}     # { msgtype -> [id1, id2, ...] }

    def __default_id(self, plugin_name):
        id = plugin_name
        i = 1
        while id in self.__ids:
            id = plugin_name + str(i)
            i += 1
        return id

    def add(self, plugin_name, id=None, argstr=''):
        if id is None:
            id = self.__default_id(plugin_name)
        if id in self.__ids:
            raise ConfigError("Duplicate id '%s'" % id)
        self.__ids.append(id)
        self.__plugin_names[id] = plugin_name
        self.__argstrs[id] = argstr
        return self

    def order(self, msgtype, id_list):
        if len(set(id_list)) != len(id_list):
            raise ConfigError("Duplicate ids in %s" % repr(id_list))
        unknown_ids = set(self.__ids) - set(id_list)
        if len(unknown_ids) > 0:
            raise ConfigError("No such ids: %s" % repr(unknown_ids))
        self.__orderings[msgtype] = id_list
        return self

    @property
    def ids(self):
        """List of instance ids."""
        return list(self.__ids)

    @property
    def plugins(self):
        """Set of instantiated plugin names."""
        return set(self.__plugin_names.values())

    @property
    def plugin(self):
        """Map of ids to plugin names."""
        return dict(self.__plugin_names)

    @property
    def argstr(self):
        """Map of ids to argument strings."""
        return dict(self.__argstrs)

    def ordering(self, msgtype):
        """Return a total ordering of instance ids for this msgtype."""
        if not msgtype in self.__orderings:
            return self.ids
        else:
            o = list(self.__orderings[msgtype])
            for id in self.__ids:
                if not id in o:
                    o.append(id)
            return o


class PluginManager(object):
    """Manage plugins for an mc3p session."""
    def __init__(self, config, cli_proxy, srv_proxy):
        # Map of plugin name to module.
        self.__plugins = {}

        # Map of instance ID to MC3Plugin instance.
        self.__instances = {}

        # True when a successful client-server handshake has completed.
        self.__session_active = False

        # Holds the protocol version number after successful handshake.
        self.__proto_version = 0

        # Stores handshake messages before handshake has completed,
        # so they can be fed to plugins after initialization.
        self.__msgbuf = []

        # For asynchronously injecting messages from the client or server.
        self.__from_client_q = multiprocessing.Queue()
        self.__from_server_q = multiprocessing.Queue()

        # Plugin configuration.
        self.__config = config

    def next_injected_msg_from(self, source):
        """Return the Queue containing source's messages to be injected."""
        if source == 'client':
            q = self.__from_client_q
        elif source == 'server':
            q = self.__from_server_q
        else:
            raise Exception('Unrecognized source ' + source)
        try:
            return q.get(block=False)
        except Queue.Empty:
            return None

    def _load_plugins(self):
        """Load or reload all plugins."""
        logger.info('%s loading plugins' % repr(self))
        for pname in self.__config.plugins:
            self._load_plugin(pname)

    def _load_plugin(self, pname):
        """Load or reload plugin pname."""
        try:
            logger.debug('  Loading %s' % pname)
            mod = __import__(pname)
            for p in pname.split('.')[1:]:
                mod = getattr(mod, p)
            self.__plugins[pname] = reload(mod)
        except Exception as e:
            logger.error("Plugin %s failed to load: %s" % (pname, str(e)))
            return

    def _instantiate_all(self):
        """Instantiate plugins based on self.__config.

        Assumes plugins have already been loaded.
        """
        logger.info('%s instantiating plugins' % repr(self))
        for id in self.__config.ids:
            pname = self.__config.plugin[id]
            if not pname in self.__plugins:
                continue
            else:
                self._instantiate_one(id, pname)

    def _find_plugin_class(self, pname):
        """Return the subclass of MC3Plugin in pmod."""
        pmod = self.__plugins[pname]
        class_check = lambda c: \
            c != MC3Plugin and isinstance(c, type) and issubclass(c, MC3Plugin)
        classes = filter(class_check, pmod.__dict__.values())
        if len(classes) == 0:
            logger.error("Plugin '%s' does not contain " % pname + \
                         "a subclass of MC3Plugin")
            return None
        elif len(classes) > 1:
            logger.error(("Plugin '%s' contains multiple subclasses " + \
                          "of MC3Plugin: %s") % \
                         (pname, ', '.join([c.__name__ for c in classes])))
        else:
            return classes[0]

    def _instantiate_one(self, id, pname):
        """Instantiate plugin pmod with id."""
        clazz = self._find_plugin_class(pname)
        if None == clazz:
            return
        try:
            logger.debug("  Instantiating plugin '%s' as '%s'" % (pname, id))
            inst = clazz(self.__proto_version,
                         self.__from_client_q,
                         self.__from_server_q)
            inst.init(self.__config.argstr[id])
            self.__instances[id] = inst
        except Exception as e:
            logger.error("Failed to instantiate '%s': %s" % (id, str(e)))

    def destroy(self):
        """Destroy plugin instances."""
        if self.__session_active:
            self.__plugins = {}
            logger.info("%s destroying plugin instances" % repr(self))
            for iname in self.__instances:
                logger.debug("  Destroying '%s'" % iname)
                try:
                    self.__instances[iname]._destroy()
                except:
                    logger.error(("Error cleaning up instance " + \
                                  "'%s' of plugin '%s'") % \
                                 (iname, self.__config.plugin[iname]))
                    logger.error(traceback.format_exc())
            self.__instances = {}

    def filter(self, msg, source):
        """Filter msg through the configured plugins.

        Returns True if msg should be forwarded, False otherwise.
        """
        if self.__session_active:
            if self.__msgbuf:
                # Re-play handshake messages to the plugins,
                # ignoring return values since the messages have
                # already been sent and so cannot be filtered.
                for (_msg, _source) in self.__msgbuf:
                    self._call_plugins(_msg, _source)
                self.__msgbuf = None
            return self._call_plugins(msg, source)
        else:
            if 0x01 == msg['msgtype']:
                if 'client' == source:
                    self.__proto_version = msg['proto_version']
                    logger.debug('PluginManager detected proto version %d' %
                                 self.__proto_version)
                else:
                    logger.info('Handshake completed, loading plugins')
                    self.__session_active = True
                    self._load_plugins()
                    self._instantiate_all()
            self.__msgbuf.append((msg, source))
            return True

    def _call_plugins(self, msg, source):
        msgtype = msg['msgtype']
        for id in self.__config.ordering(msgtype):
            inst = self.__instances.get(id, None)
            if inst and not inst.filter(msg, source):
                return False
        return True

    def __repr__(self):
        return '<PluginManager>'


class MsgHandlerWrapper(object):
    def __init__(self, msgtypes, method):
        for msgtype in msgtypes:
            if None == messages.cli_msgs[msgtype] and \
               None == messages.srv_msgs[msgtype]:
                raise PluginError('Unrecognized message type %x' % msgtype)
        self.msgtypes = msgtypes
        self.method = method

    def __call__(*args, **kargs):
        self.method(*args, **kargs)


def msghdlr(*msgtypes):
    def wrapper(f):
        return MsgHandlerWrapper(msgtypes, f)
    return wrapper


class MC3Plugin(object):
    """Base class for mc3p plugins."""

    def __init__(self, proto_version, from_client, from_server):
        self.__proto_version = proto_version
        self.__to_client = from_server
        self.__to_server = from_client
        self.__hdlrs = {}
        self._collect_msg_hdlrs()

    def _collect_msg_hdlrs(self):
        wrappers = filter(lambda x: isinstance(x, MsgHandlerWrapper),
                          self.__class__.__dict__.values())
        for wrapper in wrappers:
            self._unwrap_hdlr(wrapper)

    def _unwrap_hdlr(self, wrapper):
        hdlr = wrapper.method
        name = hdlr.__name__
        for msgtype in wrapper.msgtypes:
            if msgtype in self.__hdlrs:
                othername = self.__hdlrs[msgtype].__name__
                raise PluginError('Multiple handlers for %x: %s, %s' % \
                                  (msgtype, othername, name))
            else:
                self.__hdlrs[msgtype] = hdlr
                logger.debug('  registered handler %s for %x' \
                             % (name, msgtype))

    def init(self, args):
        """Initialize plugin instance.
        Override to provide subclass-specific initialization."""

    def destroy(self):
        """Free plugin resources.
        Override in subclass."""

    def _destroy(self):
        """Internal cleanup, do not override."""
        self.__to_client.close()
        self.__to_server.close()
        self.destroy()

    def __encode_msg(self, source, msg):
        cli_msgs, srv_msgs = messages.protocol[self.__proto_version]
        msg_spec = cli_msgs if source == 'client' else srv_msgs

        if 'msgtype' not in msg:
            logger.error("Plugin %s tried to send message without msgtype." %\
                         self.__class__.__name__)
            logger.debug("  msg: %s" % repr(msg))
            return None
        msgtype = msg['msgtype']
        if not msg_spec[msgtype]:
            logger.error(("Plugin %s tried to send message with " +\
                          "unrecognized type %d") %\
                         (self.__class__.__name__, msgtype))
            logger.debug("  msg: %s" % repr(msg))
            return None
        try:
            msgbytes = msg_spec[msgtype].emit(msg)
        except:
            traceback.print_exc()
            logger.error("Plugin %s sent invalid message of type %d" % \
<<<<<<< HEAD
                         (self.plugin__class__.__name__, msgtype))
            logger.info(traceback.format_exc())
=======
                         (self.__class__.__name__, msgtype))
>>>>>>> 03618a89
            logger.debug("  msg: %s" % repr(msg))
            return None
        return msgbytes

    def to_server(self, msg):
        """Send msg to the server asynchronously."""
        msgbytes = self.__encode_msg('client', msg)
        if msgbytes:
            self.__to_server.put(msgbytes)

    def to_client(self, msg):
        """Send msg to the client asynchronously."""
        msgbytes = self.__encode_msg('server', msg)
        if msgbytes:
            self.__to_client.put(msgbytes)

    def default_handler(self, msg, source):
        """Default message handler for all message types.

        Override in subclass to filter all message types."""
        return True

    def filter(self, msg, source):
        """Filter msg via the appropriate message handler(s).

        Returns True to forward msg on, False to drop it.
        Modifications to msg are passed on to the recipient.
        """
        msgtype = msg['msgtype']
        try:
            if not self.default_handler(msg, source):
                return False
        except:
            logger.error('Error in default handler of plugin %s:\n%s' % \
                         (self.__class__.__name__, traceback.format_exc()))
            return True

        try:
            if msgtype in self.__hdlrs:
                return self.__hdlrs[msgtype](self, msg, source)
            else:
                return True
        except:
            hdlr = self.__hdlrs[msgtype]
            logger.error('Error in handler %s of plugin %s: %s' % \
                         (hdlr.__name__, self.__class__.__name__,
                          traceback.format_exc()))
            return True<|MERGE_RESOLUTION|>--- conflicted
+++ resolved
@@ -360,14 +360,9 @@
         try:
             msgbytes = msg_spec[msgtype].emit(msg)
         except:
-            traceback.print_exc()
             logger.error("Plugin %s sent invalid message of type %d" % \
-<<<<<<< HEAD
-                         (self.plugin__class__.__name__, msgtype))
+                         (self.__class__.__name__, msgtype))
             logger.info(traceback.format_exc())
-=======
-                         (self.__class__.__name__, msgtype))
->>>>>>> 03618a89
             logger.debug("  msg: %s" % repr(msg))
             return None
         return msgbytes
